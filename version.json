{
  "$schema": "https://raw.githubusercontent.com/AArnott/Nerdbank.GitVersioning/master/src/NerdBank.GitVersioning/version.schema.json",
  "version": "2.1.8-alpha.{height}",
  "assemblyVersion": {
    "precision": "major"
  },
<<<<<<< HEAD
  "versionHeightOffset": "-16",
=======
  "versionHeightOffset": "-21",
>>>>>>> 7bd16c16
  "publicReleaseRefSpec": [
    "^refs/heads/main$",
    "^refs/heads/master$",
    "^refs/heads/release/v\\d+\\.\\d+(?:\\.\\d+)?$",
    "^refs/tags/v\\d+\\.\\d+"
  ],
  "cloudBuild": {
    "buildNumber": {
      "enabled": true
    }
  },
  "release": {
    "branchName": "release/v{version}"
  }
}<|MERGE_RESOLUTION|>--- conflicted
+++ resolved
@@ -4,11 +4,7 @@
   "assemblyVersion": {
     "precision": "major"
   },
-<<<<<<< HEAD
-  "versionHeightOffset": "-16",
-=======
   "versionHeightOffset": "-21",
->>>>>>> 7bd16c16
   "publicReleaseRefSpec": [
     "^refs/heads/main$",
     "^refs/heads/master$",
